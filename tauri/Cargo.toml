[package]
name = "tauri"
version = "0.11.1"
authors = [
  "Lucas Fernandes Gonçalves Nogueira <lucas@tauri.studio>",
  "Daniel Thompson-Yvetot <denjell@sfosc.org>",
  "Tensor Programming <tensordeveloper@gmail.com>"
]
categories = [ "gui", "web-programming" ]
license = "MIT"
homepage = "https://tauri.studio"
repository = "https://github.com/tauri-apps/tauri"
description = "Make tiny, secure apps for all desktop platforms with Tauri"
edition = "2018"
exclude = [ "test/fixture/**" ]

[package.metadata.docs.rs]
features = [ "api-all" ]

[dependencies]
serde_json = "1.0"
serde = { version = "1.0", features = [ "derive" ] }
base64 = "0.13.0"
webbrowser = "0.5.5"
lazy_static = "1.4.0"
tiny_http = { version = "0.8", optional = true }
tokio = { version = "1.2", features = ["rt", "rt-multi-thread", "sync"] }
futures = "0.3"
async-trait = "0.1"
uuid = { version = "0.8.2", features = [ "v4" ] }
thiserror = "1.0.23"
once_cell = "1.5.2"
tauri-api = { version = "0.7.5", path = "../tauri-api" }
<<<<<<< HEAD
wry = { git = "https://github.com/tauri-apps/wry", rev = "f4edf89de5dc40b77a94f6b94fcaf76fdac6bbf4" }
=======
tauri-macros = { version = "0.1", path = "../tauri-macros" }
wry = { git = "https://github.com/tauri-apps/wry", rev = "e6cc7f0825220a0117827b6f0a366f60ce7420ea" }
rand = "0.8"
>>>>>>> f6567997

# build only deps
anyhow = { version = "1", optional = true }
flate2 = { version = "1", optional = true }
proc-macro2 = { version = "1", optional = true }
quote = { version = "1", optional = true }
walkdir = { version = "2", optional = true }

[target."cfg(target_os = \"windows\")".dependencies]
runas = "0.2"

[build-dependencies]
cfg_aliases = "0.1.1"

[dev-dependencies]
proptest = "0.10.1"
serde_json = "1.0"
tauri = { path = ".", features = [ "api-all" ] }
serde = { version = "1.0", features = [ "derive" ] }

[features]
build = [ "tauri-api/build", "anyhow", "flate2","proc-macro2", "quote", "walkdir" ]
cli = [ "tauri-api/cli" ]
embedded-server = [ "tiny_http" ]
api-all = [ "tauri-api/notification", "tauri-api/global-shortcut" ]
updater = [ ]

# FS
fs-all = [ ]
fs-read-text-file = [ ]
fs-read-binary-file = [ ]
fs-write-file = [ ]
fs-write-binary-file = [ ]
fs-read-dir = [ ]
fs-copy-file = [ ]
fs-create-dir = [ ]
fs-remove-dir = [ ]
fs-remove-file = [ ]
fs-rename-file = [ ]
fs-path-api = [ ]

# window
window-all = [ ]
window-create = [ ]

#shell
shell-all = [ ]
shell-execute = [ ]
shell-open = [ ]

# dialog
dialog-all = [ ]
dialog-open = [ ]
dialog-save = [ ]

# HTTP
http-all = [ ]
http-request = [ ]

# notification
notification-all = [ "tauri-api/notification" ]

# global shortcut
global-shortcut-all = [ "tauri-api/global-shortcut" ]

[[example]]
name = "communication"
path = "examples/communication/src-tauri/src/main.rs"

[[example]]
name = "multiwindow"
path = "examples/multiwindow/src-tauri/src/main.rs"<|MERGE_RESOLUTION|>--- conflicted
+++ resolved
@@ -31,13 +31,8 @@
 thiserror = "1.0.23"
 once_cell = "1.5.2"
 tauri-api = { version = "0.7.5", path = "../tauri-api" }
-<<<<<<< HEAD
-wry = { git = "https://github.com/tauri-apps/wry", rev = "f4edf89de5dc40b77a94f6b94fcaf76fdac6bbf4" }
-=======
-tauri-macros = { version = "0.1", path = "../tauri-macros" }
 wry = { git = "https://github.com/tauri-apps/wry", rev = "e6cc7f0825220a0117827b6f0a366f60ce7420ea" }
 rand = "0.8"
->>>>>>> f6567997
 
 # build only deps
 anyhow = { version = "1", optional = true }
