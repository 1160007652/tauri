--- conflicted
+++ resolved
@@ -72,72 +72,6 @@
 
   function _typeof(obj) { if (typeof Symbol === "function" && typeof Symbol.iterator === "symbol") { _typeof = function _typeof(obj) { return typeof obj; }; } else { _typeof = function _typeof(obj) { return obj && typeof Symbol === "function" && obj.constructor === Symbol && obj !== Symbol.prototype ? "symbol" : typeof obj; }; } return _typeof(obj); }
 
-<<<<<<< HEAD
-
-
-var __reject = function () {
-  return new Promise(function (_, reject) {
-    reject();
-  });
-}
-
-window.tauri = {
-  Dir: Dir,
-  
-  invoke: function invoke(args) {
-    window.external.invoke(JSON.stringify(args));
-  },
-
-  
-  listen: function listen(event, handler) {
-    
-    var once = arguments.length > 2 && arguments[2] !== undefined ? arguments[2] : false;
-      this.invoke({
-        cmd: 'listen',
-        event: event,
-        handler: window.tauri.transformCallback(handler, once),
-        once: once
-      });
-    
-  },
-
-  
-  emit: function emit(evt, payload) {
-    
-      this.invoke({
-        cmd: 'emit',
-        event: evt,
-        payload: payload
-      });
-    
-  },
-
-  
-  transformCallback: function transformCallback(callback) {
-    var once = arguments.length > 1 && arguments[1] !== undefined ? arguments[1] : false;
-    var identifier = uid();
-
-    window[identifier] = function (result) {
-      if (once) {
-        delete window[identifier];
-      }
-
-      return callback && callback(result);
-    };
-
-    return identifier;
-  },
-
-  
-  promisified: function promisified(args) {
-    var _this = this;
-
-    return new Promise(function (resolve, reject) {
-      _this.invoke(_objectSpread({
-        callback: _this.transformCallback(resolve),
-        error: _this.transformCallback(reject)
-      }, args));
-=======
   /**
    * @typedef {number} BaseDirectory
    */
@@ -195,62 +129,9 @@
   var __reject = function () {
     return new Promise(function (_, reject) {
       reject();
->>>>>>> 6cc5fc43
     });
   }
 
-<<<<<<< HEAD
-  
-  readTextFile: function readTextFile(path, options) {
-    
-      return this.promisified({
-        cmd: 'readTextFile',
-        path: path,
-        options: options
-      });
-    
-  },
-
-  
-  readBinaryFile: function readBinaryFile(path, options) {
-    
-      return this.promisified({
-        cmd: 'readBinaryFile',
-        path: path,
-        options: options
-      });
-    
-  },
-
-  
-  writeFile: function writeFile(cfg, options) {
-    
-      if (_typeof(cfg) === 'object') {
-        Object.freeze(cfg);
-      }
-      return this.promisified({
-        cmd: 'writeFile',
-        file: cfg.file,
-        contents: cfg.contents,
-        options: options
-      });
-    
-  },
-
-  
-  readDir: function readDir(path, options) {
-    
-      return this.promisified({
-        cmd: 'readDir',
-        path: path,
-        options: options
-      });
-    
-  },
-
-  
-  createDir: function createDir(path, options) {
-=======
   window.tauri = {
     Dir: Dir,
     
@@ -327,7 +208,6 @@
       return identifier;
     },
 
->>>>>>> 6cc5fc43
     
       /**
        * @name promisified
@@ -339,21 +219,11 @@
     promisified: function promisified(args) {
       var _this = this;
 
-<<<<<<< HEAD
-  
-  removeDir: function removeDir(path, options) {
-    
-      return this.promisified({
-        cmd: 'removeDir',
-        path: path,
-        options: options
-=======
       return new Promise(function (resolve, reject) {
         _this.invoke(_objectSpread({
           callback: _this.transformCallback(resolve),
           error: _this.transformCallback(reject)
         }, args));
->>>>>>> 6cc5fc43
       });
     },
 
@@ -606,101 +476,6 @@
           Object.freeze(args);
         }
 
-<<<<<<< HEAD
-  
-  copyFile: function copyFile(source, destination, options) {
-    
-      return this.promisified({
-        cmd: 'copyFile',
-        source: source,
-        destination: destination,
-        options: options
-      });
-    
-  },
-
-  
-  removeFile: function removeFile(path, options) {
-    
-      return this.promisified({
-        cmd: 'removeFile',
-        path: path,
-        options: options
-      });
-    
-  },
-
-  
-  renameFile: function renameFile(oldPath, newPath, options) {
-    
-      return this.promisified({
-        cmd: 'renameFile',
-        oldPath: oldPath,
-        newPath: newPath,
-        options: options
-      });
-    
-  },
-
-  
-  setTitle: function setTitle(title) {
-    
-      this.invoke({
-        cmd: 'setTitle',
-        title: title
-      });
-    
-  },
-
-  
-  open: function open(uri) {
-    
-      this.invoke({
-        cmd: 'open',
-        uri: uri
-      });
-    
-  },
-
-  
-  execute: function execute(command, args) {
-    
-
-      if (_typeof(args) === 'object') {
-        Object.freeze(args);
-      }
-
-      return this.promisified({
-        cmd: 'execute',
-        command: command,
-        args: typeof args === 'string' ? [args] : args
-      });
-    
-  },
-
-  
-  openDialog: function openDialog(options) {
-    
-      var opts = options || {}
-      if (_typeof(options) === 'object') {
-        opts.default_path = opts.defaultPath
-        Object.freeze(options);
-      }
-      return this.promisified({
-        cmd: 'openDialog',
-        options: opts
-      });
-    
-  },
-
-  
-  saveDialog: function saveDialog(options) {
-    
-      var opts = options || {}
-      if (_typeof(options) === 'object') {
-        opts.default_path = opts.defaultPath
-        Object.freeze(options);
-=======
         return this.promisified({
           cmd: 'execute',
           command: command,
@@ -888,7 +663,6 @@
           throw new Error("Readonly property")
         }
         notificationPermission = v
->>>>>>> 6cc5fc43
       }
     });
 
@@ -902,38 +676,10 @@
         }
       })
   
-<<<<<<< HEAD
-  httpRequest: function httpRequest(options) {
-    
-      return this.promisified({
-        cmd: 'httpRequest',
-        options: options
-      });
-    
-  },
-
-  loadAsset: function loadAsset(assetName, assetType) {
-    return this.promisified({
-      cmd: 'loadAsset',
-      asset: assetName,
-      assetType: assetType || 'unknown'
-    })
-  }
-};
-
-// init tauri API
-try {
-  window.tauri.invoke({
-    cmd: 'init'
-  })
-} catch (e) {
-  window.addEventListener('DOMContentLoaded', function () {
-=======
 
 
   // init tauri API
   try {
->>>>>>> 6cc5fc43
     window.tauri.invoke({
       cmd: 'init'
     })
