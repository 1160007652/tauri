--- conflicted
+++ resolved
@@ -47,7 +47,7 @@
   }
 }
 
-#[derive(PartialEq, Deserialize, Clone, Debug)]
+#[derive(PartialEq, Deserialize, Debug)]
 #[serde(tag = "updaterConfig", rename_all = "camelCase")]
 pub struct UpdaterConfig {
   #[serde(default = "default_updater_active")]
@@ -86,37 +86,6 @@
     endpoints: default_updater_endpoints(),
     pubkey: default_updater_pubkey(),
     dialog: default_updater_dialog(),
-  }
-}
-
-#[derive(PartialEq, Deserialize, Debug)]
-#[serde(tag = "updaterConfig", rename_all = "camelCase")]
-pub struct UpdaterConfig {
-  #[serde(default = "default_updater_active")]
-  pub active: bool,
-  #[serde(default = "default_updater_endpoints")]
-  pub endpoints: Option<Vec<String>>,
-  #[serde(default = "default_updater_pubkey")]
-  pub pubkey: Option<String>,
-}
-
-fn default_updater_active() -> bool {
-  false
-}
-
-fn default_updater_endpoints() -> Option<Vec<String>> {
-  None
-}
-
-fn default_updater_pubkey() -> Option<String> {
-  None
-}
-
-fn default_updater() -> UpdaterConfig {
-  UpdaterConfig {
-    active: default_updater_active(),
-    endpoints: default_updater_endpoints(),
-    pubkey: default_updater_pubkey(),
   }
 }
 
@@ -360,10 +329,7 @@
         },
         updater: UpdaterConfig {
           active: true,
-<<<<<<< HEAD
           dialog: true,
-=======
->>>>>>> d2b2fe53
           pubkey: Some(String::from("dW50cnVzdGVkIGNvbW1lbnQ6IG1pbmlzaWduIHB1YmxpYyBrZXk6IEY1OTgxQzc0MjVGNjM0Q0IKUldUTE5QWWxkQnlZOWFBK21kekU4OGgzdStleEtkeStHaFR5NjEyRHovRnlUdzAwWGJxWEU2aGYK")),
           endpoints: Some(vec![
             "http://badurl.www.tld/1".into(),
@@ -474,10 +440,7 @@
       cli: None,
       updater: UpdaterConfig {
         active: false,
-<<<<<<< HEAD
         dialog: true,
-=======
->>>>>>> d2b2fe53
         pubkey: None,
         endpoints: None,
       },
