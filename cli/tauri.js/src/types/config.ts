--- conflicted
+++ resolved
@@ -271,16 +271,12 @@
       }
       exceptionDomain?: string
     }
-<<<<<<< HEAD
     updater: {
       active?: boolean
       pubkey: string
       endpoints: string[]
     }
-    whitelist: {
-=======
     allowlist: {
->>>>>>> 61fbf683
       all: boolean
       [index: string]: boolean
     }
