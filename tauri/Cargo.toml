--- conflicted
+++ resolved
@@ -31,12 +31,7 @@
 thiserror = "1.0.23"
 once_cell = "1.5.2"
 tauri-api = { version = "0.7.5", path = "../tauri-api" }
-<<<<<<< HEAD
-wry = { git = "https://github.com/tauri-apps/wry", rev = "e6cc7f0825220a0117827b6f0a366f60ce7420ea" }
-=======
-tauri-macros = { version = "0.1", path = "../tauri-macros" }
 wry = { git = "https://github.com/tauri-apps/wry", rev = "e0b63d2d9179e4f79ff57affc59338372cefae8b" }
->>>>>>> 07839982
 rand = "0.8"
 
 # build only deps
