workspace = { }

[package]
name = "tauri-bundler"
version = "0.8.5"
authors = [
  "George Burton <burtonageo@gmail.com>",
  "Lucas Fernandes Gonçalves Nogueira <lucas@tauri.studio>",
  "Daniel Thompson-Yvetot <denjell@sfosc.org>",
  "Tensor Programming <tensordeveloper@gmail.com>"
]
categories = [ "command-line-utilities", "development-tools::cargo-plugins" ]
license = "MIT/Apache-2.0"
keywords = [ "bundle", "cargo", "tauri" ]
repository = "https://github.com/tauri-apps/tauri"
description = "Wrap rust executables in OS-specific app bundles for Tauri"
edition = "2018"

[dependencies]
ar = "0.8.0"
chrono = "0.4"
clap = "^2"
dirs = "2.0.2"
glob = "0.3.0"
icns = "0.3"
image = "0.23.7"
libflate = "1.0"
md5 = "0.7.0"
msi = "0.2"
minisign = "0.5.19"

# error handling
anyhow = "1.0"
thiserror = "1.0"
serde_json = "1.0"
serde = { version = "1.0", features = [ "derive" ] }
strsim = "0.10.0"
tar = "0.4"
target_build_utils = "0.3"
term = "0.6.1"
toml = "0.5.6"
uuid = { version = "0.8", features = [ "v5" ] }
walkdir = "2"
lazy_static = { version = "1.4" }
<<<<<<< HEAD
handlebars = { version = "3.1" }
base64 = "0.12.1"
=======
handlebars = { version = "3.2" }
>>>>>>> 0591f1f9

[target."cfg(target_os = \"windows\")".dependencies]
attohttpc = { version = "0.15.0" }
regex = { version = "1" }
runas = "0.2"

[target."cfg(not(target_os = \"linux\"))".dependencies]
zip = { version = "0.5" }
sha2 = { version = "0.9" }
hex = { version = "0.4" }

[dev-dependencies]
tempfile = "3"
totems = "0.2.7"
# used to make sure our signature/validation works together
tauri-updater = { version = "0.5",  path = "../../tauri-updater" }


[[bin]]
name = "cargo-tauri-bundler"
path = "src/main.rs"<|MERGE_RESOLUTION|>--- conflicted
+++ resolved
@@ -42,12 +42,8 @@
 uuid = { version = "0.8", features = [ "v5" ] }
 walkdir = "2"
 lazy_static = { version = "1.4" }
-<<<<<<< HEAD
-handlebars = { version = "3.1" }
+handlebars = { version = "3.2" }
 base64 = "0.12.1"
-=======
-handlebars = { version = "3.2" }
->>>>>>> 0591f1f9
 
 [target."cfg(target_os = \"windows\")".dependencies]
 attohttpc = { version = "0.15.0" }
